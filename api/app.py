import sys
import os
sys.path.append(os.path.abspath(os.path.join(os.path.dirname(__file__), '..')))
from fastapi import FastAPI, HTTPException, Request, Response
from twilio.rest import Client
from twilio.twiml.messaging_response import MessagingResponse
from dotenv import load_dotenv
import asyncio
#from agent.supervisor import supervisor_agent, Runner
from agent.manager_agent import run_manager
# Load environment variables from .env file
load_dotenv()

# Initialize Twilio client with environment variables
account_sid = os.getenv("TWILIO_ACCOUNT_SID")
auth_token = os.getenv("TWILIO_AUTH_TOKEN")
client = Client(account_sid, auth_token)
print("client", client)

app = FastAPI()


@app.get("/")
async def read_root():
    return {"Hello": "World"}


    
@app.get("/api/istanbulMedic-agent")
async def istanbulMedic_agent():
    print("istanbulMedic_agent")
    try:
        # 🔧 Hardcoded test input
        user_input = "Good morning, I am interested in hair transplantation."
        user_id = "test_user"
        #If image url is none it use other agents. If not none it uses image agent.
        image_url = "https://pedmer.com.tr/wp-content/uploads/2022/09/sac_ekimi.jpg"

        print(f"📩 Testing message from {user_id}: {user_input}")

        result = await run_manager(user_input, user_id, image_url=image_url)
        print(result)

        xml_response = f"""
        <Response>
            <Message>{result}</Message>
        </Response>
        """
        return Response(content=xml_response.strip(), media_type="text/xml")

    except Exception as e:
        print(f"❌ Error: {e}")
        error_response = """
        <Response>
            <Message>Üzgünüz, bir hata oluştu. Lütfen tekrar deneyin2.</Message>
        </Response>
        """
        return Response(content=error_response.strip(), media_type="text/xml")

@app.get("/api/message")
async def send_whatsapp_message():
    try:
        message = client.messages.create(
            from_='whatsapp:+14155238886',
            body='Greetings from Istanbul Medic!',
            media_url= 'https://raw.githubusercontent.com/dianephan/flask_upload_photos/main/UPLOADS/DRAW_THE_OWL_MEME.png',
            to='whatsapp:+905538589024'
        )
        return {"sid": message.sid}
    except Exception as error:
        print('Twilio error:', error)
        raise HTTPException(status_code=500, detail=str(error))


    
@app.post("/api/webhook")
async def istanbulMedic_agent(request: Request):
    try:
        form = await request.form()
        print("form", form)
        user_input = form.get("Body", "")
<<<<<<< HEAD
        user_id = form.get("From", "unknown_user")
        
        media_num = int(form.get("NumMedia",0))
        image_url = None
        for i in range(media_num):
            media_type = form.get(f"MediaContentType{i}")
            if media_type.startswith("image/"):
                image_url = form.get(f"MediaUrl{i}")
                break

=======
        user_id = "test_user"
        print("form", form)
>>>>>>> d720bd8c

        print(f"📩 WhatsApp message from {user_id}: {user_input}")

        result = await run_manager(user_input, user_id,image_url=image_url)

        xml_response = f"""
        <Response>
            <Message>{result}</Message>
        </Response>
        """
        return Response(content=xml_response.strip(), media_type="text/xml")

    except Exception as e:
        print(f"❌ Webhook error: {e}")
        return Response(content="""
        <Response>
            <Message>Üzgünüz, bir hata oluştu. Lütfen tekrar deneyin.</Message>
        </Response>
        """.strip(), media_type="text/xml")


if __name__ == "__main__":
    import uvicorn
    uvicorn.run(app, host="0.0.0.0", port=8000) <|MERGE_RESOLUTION|>--- conflicted
+++ resolved
@@ -79,7 +79,6 @@
         form = await request.form()
         print("form", form)
         user_input = form.get("Body", "")
-<<<<<<< HEAD
         user_id = form.get("From", "unknown_user")
         
         media_num = int(form.get("NumMedia",0))
@@ -89,11 +88,6 @@
             if media_type.startswith("image/"):
                 image_url = form.get(f"MediaUrl{i}")
                 break
-
-=======
-        user_id = "test_user"
-        print("form", form)
->>>>>>> d720bd8c
 
         print(f"📩 WhatsApp message from {user_id}: {user_input}")
 
