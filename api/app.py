import sys
import os
sys.path.append(os.path.abspath(os.path.join(os.path.dirname(__file__), '..')))
from fastapi import FastAPI, HTTPException, Request, Response
from twilio.rest import Client
from twilio.twiml.messaging_response import MessagingResponse
from dotenv import load_dotenv
import asyncio
import requests
import base64
from utils.audio_converter import transcribe_twilio_media
#from agent.supervisor import supervisor_agent, Runner
from agent.manager_agent import run_manager
<<<<<<< HEAD
from data.handle_twilio import handle_image_urls, handle_audio_urls
=======
from data.handle_twilio import handle_image_urls,handle_audio_urls
>>>>>>> 4744802a
# Load environment variables from .env file
load_dotenv()

# Initialize Twilio client with environment variables
account_sid = os.getenv("TWILIO_ACCOUNT_SID")
auth_token = os.getenv("TWILIO_AUTH_TOKEN")
client = Client(account_sid, auth_token)
print("client", client)
user_tasks = {}

app = FastAPI()


@app.get("/")
async def read_root():
    return {"Hello": "World"}


    
@app.get("/api/istanbulMedic-agent")
async def istanbulMedic_agent():
    print("istanbulMedic_agent")
    try:
        # 🔧 Hardcoded test input
        user_input = "Good morning, I am interested in hair transplantation."
        user_id = "test_user"
        #If image url is none it use other agents. If not none it uses image agent.
        image_url = "https://pedmer.com.tr/wp-content/uploads/2022/09/sac_ekimi.jpg"

        print(f"📩 Testing message from {user_id}: {user_input}")

        result = await run_manager(user_input, user_id, image_url=image_url)
        print(result)

        xml_response = f"""
        <Response>
            <Message>{result}</Message>
        </Response>
        """
        return Response(content=xml_response.strip(), media_type="text/xml")

    except Exception as e:
        print(f"❌ Error: {e}")
        error_response = """
        <Response>
            <Message>Üzgünüz, bir hata oluştu. Lütfen tekrar deneyin2.</Message>
        </Response>
        """
        return Response(content=error_response.strip(), media_type="text/xml")

@app.get("/api/message")
async def send_whatsapp_message():
    try:
        message = client.messages.create(
            from_='whatsapp:+14155238886',
            body='Greetings from Istanbul Medic!',
            media_url= 'https://raw.githubusercontent.com/dianephan/flask_upload_photos/main/UPLOADS/DRAW_THE_OWL_MEME.png',
            to='whatsapp:+905538589024'
        )
        return {"sid": message.sid}
    except Exception as error:
        print('Twilio error:', error)
        raise HTTPException(status_code=500, detail=str(error))


    
@app.post("/api/webhook")
async def istanbulMedic_agent(request: Request):
    try:
        form = await request.form()
        print("form", form)
        user_input = form.get("Body", "")
        print("user_input", user_input)
        user_id = form.get("From", "unknown_user")
        image_urls = handle_image_urls(form)
        audio_urls = handle_audio_urls(form)
<<<<<<< HEAD
        if audio_urls:
            audio_transcript = transcribe_twilio_media(audio_urls[0])
            user_input = f"[Voice Message]: {audio_transcript}"
        print("image_urls", image_urls)
        print("audio_urls", audio_urls)
        print("user_input", user_input)
=======

>>>>>>> 4744802a
        print(f"📩 WhatsApp message from {user_id}: {user_input}")
        
        result = await run_manager(user_input, user_id,image_urls=image_urls)
        
        xml_response = f"""
        <Response>
            <Message>{result}</Message>
        </Response>
        """
        return Response(content=xml_response.strip(), media_type="text/xml")

    except Exception as e:
        print(f"❌ Webhook error: {e}")
        return Response(content="""
        <Response>
            <Message>Üzgünüz, bir hata oluştu. Lütfen tekrar deneyin.</Message>
        </Response>
        """.strip(), media_type="text/xml")

if __name__ == "__main__":
    import uvicorn
    uvicorn.run(app, host="0.0.0.0", port=8000) <|MERGE_RESOLUTION|>--- conflicted
+++ resolved
@@ -11,11 +11,7 @@
 from utils.audio_converter import transcribe_twilio_media
 #from agent.supervisor import supervisor_agent, Runner
 from agent.manager_agent import run_manager
-<<<<<<< HEAD
 from data.handle_twilio import handle_image_urls, handle_audio_urls
-=======
-from data.handle_twilio import handle_image_urls,handle_audio_urls
->>>>>>> 4744802a
 # Load environment variables from .env file
 load_dotenv()
 
@@ -92,16 +88,12 @@
         user_id = form.get("From", "unknown_user")
         image_urls = handle_image_urls(form)
         audio_urls = handle_audio_urls(form)
-<<<<<<< HEAD
         if audio_urls:
             audio_transcript = transcribe_twilio_media(audio_urls[0])
             user_input = f"[Voice Message]: {audio_transcript}"
         print("image_urls", image_urls)
         print("audio_urls", audio_urls)
         print("user_input", user_input)
-=======
-
->>>>>>> 4744802a
         print(f"📩 WhatsApp message from {user_id}: {user_input}")
         
         result = await run_manager(user_input, user_id,image_urls=image_urls)
