from dotenv import load_dotenv
import os
import httpx
import base64
from openai import OpenAI
load_dotenv()

client = OpenAI(api_key=os.getenv("OPENAI_API_KEY"))

<<<<<<< HEAD
async def download_image(image_url: str) -> str:
    """Download image from Twilio URL and convert to base64."""
    try:
        async with httpx.AsyncClient() as client:
            response = await client.get(image_url)
            response.raise_for_status()
            return base64.b64encode(response.content).decode('utf-8')
    except Exception as e:
        print(f"❌ Error downloading image: {e}")
        raise

async def run_agent(user_input: str, image_url: str) -> str:
    print("🗣️ Image agent activated")
    try:
        # Download and encode the image
        base64_image = await download_image(image_url)
        
        # Create the API request
        response = client.chat.completions.create(
            model="gpt-4-vision-preview",
            messages=[
                {
                    "role": "user",
                    "content": [
                        {
                            "type": "text",
                            "text": "As a hair transplant doctor, analyze this image of a person's head and determine how many hair grafts would be needed for a hair transplant. Please provide a detailed assessment."
                        },
                        {
                            "type": "image_url",
                            "image_url": {
                                "url": f"data:image/jpeg;base64,{base64_image}"
                            }
                        }
                    ]
                }
            ],
            max_tokens=500
        )
        
        return response.choices[0].message.content
=======
async def run_agent(user_input: str,image_urls: list) -> str:
    print("🗣️ Image agent activated")
    content = [{ "type":"input_text", "text": user_input}]
    content += [{"type":"input_image","image_url": url} for url in image_urls]
    result = await Runner.run(image_agent,
        input=[
            {
                "role":"user",
                "content": content
            }
        ]
    )
    return result.final_output or "Sorry, I couldn't find an answer."
>>>>>>> c419eefa

    except Exception as e:
        print(f"❌ Error in image agent: {e}")
        return "I apologize, but I'm having trouble analyzing the image. Please try sending the image again or describe your hair loss situation in text."

if __name__ == "__main__":
<<<<<<< HEAD
    import asyncio
    # Test with a local image
    def encode_image_to_base64(image_path: str) -> str:
        with open(image_path, "rb") as img_file:
            return base64.b64encode(img_file.read()).decode("utf-8")
    
    image_path = os.path.join(os.path.dirname(__file__), "images", "photo1.png")
    base64_image = encode_image_to_base64(image_path)
    image_url = f"data:image/png;base64,{base64_image}"
    loop = asyncio.get_event_loop()
    result = loop.run_until_complete(run_agent("What is in this image?", image_url))
=======
    image_path1 = os.path.join(os.path.dirname(__file__), "images", "photo1.png")
    image_path2 = os.path.join(os.path.dirname(__file__), "images", "photo2.png")
    
    base64_image1 = encode_image_to_base64(image_path1)
    base64_image2 = encode_image_to_base64(image_path2)
    image_urls = [f"data:image/png;base64,{base64_image1}", f"data:image/png;base64,{base64_image2}"]
    loop = asyncio.get_event_loop()
    result = loop.run_until_complete(run_agent("What is in this image?",image_urls))
    with open("result.txt", "w") as f:
        f.write(result)
>>>>>>> c419eefa
    print(result)<|MERGE_RESOLUTION|>--- conflicted
+++ resolved
@@ -7,49 +7,8 @@
 
 client = OpenAI(api_key=os.getenv("OPENAI_API_KEY"))
 
-<<<<<<< HEAD
-async def download_image(image_url: str) -> str:
-    """Download image from Twilio URL and convert to base64."""
-    try:
-        async with httpx.AsyncClient() as client:
-            response = await client.get(image_url)
-            response.raise_for_status()
-            return base64.b64encode(response.content).decode('utf-8')
-    except Exception as e:
-        print(f"❌ Error downloading image: {e}")
-        raise
 
-async def run_agent(user_input: str, image_url: str) -> str:
-    print("🗣️ Image agent activated")
-    try:
-        # Download and encode the image
-        base64_image = await download_image(image_url)
-        
-        # Create the API request
-        response = client.chat.completions.create(
-            model="gpt-4-vision-preview",
-            messages=[
-                {
-                    "role": "user",
-                    "content": [
-                        {
-                            "type": "text",
-                            "text": "As a hair transplant doctor, analyze this image of a person's head and determine how many hair grafts would be needed for a hair transplant. Please provide a detailed assessment."
-                        },
-                        {
-                            "type": "image_url",
-                            "image_url": {
-                                "url": f"data:image/jpeg;base64,{base64_image}"
-                            }
-                        }
-                    ]
-                }
-            ],
-            max_tokens=500
-        )
-        
-        return response.choices[0].message.content
-=======
+
 async def run_agent(user_input: str,image_urls: list) -> str:
     print("🗣️ Image agent activated")
     content = [{ "type":"input_text", "text": user_input}]
@@ -63,26 +22,12 @@
         ]
     )
     return result.final_output or "Sorry, I couldn't find an answer."
->>>>>>> c419eefa
 
     except Exception as e:
         print(f"❌ Error in image agent: {e}")
         return "I apologize, but I'm having trouble analyzing the image. Please try sending the image again or describe your hair loss situation in text."
 
 if __name__ == "__main__":
-<<<<<<< HEAD
-    import asyncio
-    # Test with a local image
-    def encode_image_to_base64(image_path: str) -> str:
-        with open(image_path, "rb") as img_file:
-            return base64.b64encode(img_file.read()).decode("utf-8")
-    
-    image_path = os.path.join(os.path.dirname(__file__), "images", "photo1.png")
-    base64_image = encode_image_to_base64(image_path)
-    image_url = f"data:image/png;base64,{base64_image}"
-    loop = asyncio.get_event_loop()
-    result = loop.run_until_complete(run_agent("What is in this image?", image_url))
-=======
     image_path1 = os.path.join(os.path.dirname(__file__), "images", "photo1.png")
     image_path2 = os.path.join(os.path.dirname(__file__), "images", "photo2.png")
     
@@ -93,5 +38,4 @@
     result = loop.run_until_complete(run_agent("What is in this image?",image_urls))
     with open("result.txt", "w") as f:
         f.write(result)
->>>>>>> c419eefa
     print(result)